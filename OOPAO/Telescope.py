--- conflicted
+++ resolved
@@ -132,7 +132,6 @@
         self.isInitialized= True
 # %%%%%%%%%%%%%%%%%%%%%%%%%%%%%%%%%%%%%%%%%%%%%%%%%%%%%%%%%%%%%%%%%%%%%%%%%%%%% PSF COMPUTATION %%%%%%%%%%%%%%%%%%%%%%%%%%%%%%%%%%%%%%%%%%%%%%%%%%%%%%%%%%%%%%%%%%%%%%%%%%%%% 
 
-<<<<<<< HEAD
     def computeCoronoPSF(self,zeroPaddingFactor=2):
         if hasattr(self,'src'): 
             N       = int(zeroPaddingFactor * self.resolution)        
@@ -181,13 +180,7 @@
 
 # %%%%%%%%%%%%%%%%%%%%%%%%%%%%%%%%%%%%%%%%%%%%%%%%%%%%%%%%%%%%%%%%%%%%%%%%%%%%% PSF COMPUTATION %%%%%%%%%%%%%%%%%%%%%%%%%%%%%%%%%%%%%%%%%%%%%%%%%%%%%%%%%%%%%%%%%%%%%%%%%%%%% 
 
-    def computePSF(self,zeroPaddingFactor=2):
-        if hasattr(self,'src'): 
-            # number of pixel considered 
-            N       = int(zeroPaddingFactor * self.resolution)        
-            center  = N//2           
-            norma   = N
-=======
+
     def computePSF(self,zeroPaddingFactor=2, N_crop = None):
         if self.src is None:
             raise AttributeError('The telescope was not coupled to any source object! Make sure to couple it with an src object using src*tel')            # number of pixel considered 
@@ -204,7 +197,6 @@
             mask = 1
             amp_mask = 1
             phase = self.src.phase
->>>>>>> 91f5aa15
             
         # zeroPadded support for the FFT
         supportPadded = np.zeros([N,N],dtype='complex')
